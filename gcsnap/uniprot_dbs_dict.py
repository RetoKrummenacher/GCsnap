--- conflicted
+++ resolved
@@ -47,11 +47,7 @@
                 self.uniprot_dbs['UniProtKB-AC']['targets'].append(target)  
 
         # get list of target types
-<<<<<<< HEAD
-        self.target_types = self.get_target_types()                             
-=======
         self.target_types = self.get_target_types()                        
->>>>>>> 97b3189f
 
     def create_empty_uniprot_dbs_dict(self) -> None:
         """
@@ -206,11 +202,7 @@
                                             'to_dbs' : None, 
                                             'dtype' : str,
                                             'supported': False,
-<<<<<<< HEAD
-                                            'keep_in_df': False}} 
-=======
                                             'keep_in_df': False}}  
->>>>>>> 97b3189f
         
     def get_supported_databases(self) -> list:
             """
@@ -255,34 +247,4 @@
         Returns:
             dict: The dictionary with the database information.
         """        
-<<<<<<< HEAD
-        return [key for key in self.uniprot_dbs if len(self.uniprot_dbs[key]['targets']) > 0]
-
-    def get_all_types(self) -> dict:
-        """
-        Get the dictionary with the id standards and their data types.
-
-        Returns:
-            dict: The dictionary with the id standards and their data types.
-        """        
-        return {key: values['dtype'] for key, values in self.uniprot_dbs.items()}
-    
-    def get_columns_to_keep(self) -> list:
-        """
-        Get the list of columns to keep in the final dataframe.
-
-        Returns:
-            list: The list of columns to keep.
-        """        
-        return [key for key in self.uniprot_dbs if self.uniprot_dbs[key]['keep_in_df'] == True]
-    
-    def get_uniprot_dict(self) -> dict:
-        """
-        Getter of the dictionary with the database information.
-
-        Returns:
-            dict: The dictionary with the database information.
-        """        
-=======
->>>>>>> 97b3189f
         return self.uniprot_dbs