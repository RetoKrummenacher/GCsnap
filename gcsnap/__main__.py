import os
import shutil
# TODO: For faster debugging
import pickle

from gcsnap.rich_console import RichConsole 
from gcsnap.configuration import Configuration 
from gcsnap.timing import Timing
from gcsnap.targets import Target 
from gcsnap.mapping import SequenceMapping
from gcsnap.assemblies import Assemblies
from gcsnap.genomic_context import GenomicContext
from gcsnap.sequences import Sequences
from gcsnap.families import Families
from gcsnap.families_functions_structures import FamiliesFunctionsStructures
from gcsnap.operons import Operons
from gcsnap.taxonomy import Taxonomy
from gcsnap.tm_segments import TMsegments
from gcsnap.figures import Figures
from gcsnap.utils import CustomLogger
from gcsnap.parallel_tools import ParallelTools

def main():
    """
    Main function to run the GCsnap pipeline:
    A. Parse configuration file and arguments, initialize the RichConsole and Timing.
    B. Parse targets.
    C. Iterate over each element in target list.
        1. Prework.
        2. Block 'Collect'.
            - a) Map sequences to UniProtKB-AC and NCBI EMBL-CDS.
            - b) Find assembly accession, download and parse assemblies.
            - c) Add sequence information to flanking genes.
        3. Block 'Find families'.
            - a) Find and add protein families.
        4. Block 'Annotate'.
            - a) Add functions and structures to families.
            - b) Find and add operons.
            - c) Get taxonomy information.
            - d) Annotate transmembrane segments.
        5. Produce genomic context figures.
        6. Write output to summary file.
        7. Wrap up.        
    """    

    starting_directory = os.getcwd()
    # Initial logging configuration
    CustomLogger.configure_loggers()

    console = RichConsole('base')
    console.print_title()

    # A. Parse configuration and arguments
    config = Configuration()
    config.parse_arguments()

    # start timing
    timing = Timing()
    t_all = timing.timer('All steps 0-10')

    t_parse = timing.timer('Step 0: Parse Targets')
    # B. parse targets
    targets = Target(config)
    targets.run()
    t_parse.stop()

    # Initialize parallel processes. When Dask is requested, the cluster is set up here.
    parallel = ParallelTools(config)

    # C. Iterate over each element in target list
    # each element is a dictionary with the label as key and the list of targets as value
    for out_label in targets.get_targets_dict():
        # all execution conditions depending on arguments from CLI or config.yaml
        # are handled in the classes themselves

        # 1. Prework 
        working_dir = os.path.join(starting_directory, out_label)
        if not os.path.isdir(working_dir):
            os.mkdir(working_dir)
        os.chdir(working_dir)
        # Configure logger for the current iteration
        CustomLogger.configure_iteration_logger(out_label, starting_directory)
        targets_list = targets.get_targets_dict().get(out_label)
        # set outlabel in console for printing
        RichConsole.set_out_label(out_label)
        if len(targets_list) < 2:
            console.print_warning('GCsnap was asked to analyze only one target')
            console.print_skipped_step('Skipping target {}'.format(out_label))
            continue
        else:
            console.print_working_on('Task {} with {} targets'.format(
                out_label,len(targets_list)))
        # write configuration to log file
        config.write_configuration_yaml_log('input_arguments.log')
        # Datastructure to store all information
        gc = GenomicContext(config, out_label)
        # add targets to genomic context
        gc.curr_targets = targets_list        


        #  2. Block 'Collect'
        t_collect = timing.timer('Step 1: Collecting the genomic contexts')
<<<<<<< HEAD
        # a) Map sequences to UniProtKB-AC and NCBI EMBL-CDS
        t_mapping = timing.timer('Step 1a: Mapping')
        # Map all targets to UniProtKB-AC
        mapping = SequenceMapping(config, targets_list, 'UniProtKB-AC')
        mapping.run()
        targets_and_ncbi_codes = mapping.get_targets_and_ncbi_codes()  
        t_mapping.stop()

        # TODO: For debugging
        with open('gc.pkl', 'wb') as file:
            pickle.dump(gc, file) 
=======

        # a) Map sequences to UniProtKB-AC and NCBI EMBL-CDS
        t_mapping = timing.timer('Step 1a: Mapping')
        # Map all targets to UniProtKB-AC
        mappingA = SequenceMapping(config, targets_list, 'UniProtKB-AC')
        mappingA.run()
        # Map all to RefSeq
        mappingB = SequenceMapping(config, mappingA.get_codes(), 'RefSeq')
        mappingB.run()
        # merge them to mappingA
        mappingA.merge_mapping_dfs(mappingB.mapping_df, columns_to_merge=['RefSeq'])

        # Map all targets to NCBI EMBL-CDS
        mappingC = SequenceMapping(config, mappingA.get_codes(), 'EMBL-CDS')
        mappingC.run()
        # merge the two mapping results dataframes
        mappingA.merge_mapping_dfs(mappingC.mapping_df)
        # create targets and ncbi_columns and log not found targets
        mappingA.finalize()
        targets_and_ncbi_codes = mappingA.get_targets_and_ncbi_codes()  
        t_mapping.stop()
>>>>>>> 6b4ed949

        # b). Find assembly accession, download and parse assemblies
        t_assemblies = timing.timer('Step 1b: Assemblies')
        assemblies = Assemblies(config, targets_and_ncbi_codes)
        assemblies.run()
        gc.update_syntenies(assemblies.get_flanking_genes())
        t_assemblies.stop()

        # c). Add sequence information to flanking genes
        t_sequences = timing.timer('Step 1c: Sequences')        
        sequences = Sequences(config, gc)
        sequences.run()
        gc.update_syntenies(sequences.get_sequences())
        gc.write_syntenies_to_json('genomic_context_information.json')        
        t_sequences.stop()

        t_collect.stop()

        if not config.arguments['collect_only']['value']:

            # 3. Block 'Find families'
            t_family = timing.timer('Step 2: Finding protein families')
            families = Families(config, gc, out_label)
            families.run()
            gc.update_syntenies(families.get_families())
            gc.create_and_write_families_summary()
            t_family.stop() 

            # 4. Block 'Annotate'
            # a) Add functions and structures to families
            t_annotate_families = timing.timer('Step 3: Annotating functions and structures')
            # execution conditions handeled in the class
            ffs = FamiliesFunctionsStructures(config, gc)
            ffs.run()
            gc.update_families(ffs.get_annotations_and_structures())
            gc.write_families_to_json('protein_families_summary.json')
            t_annotate_families.stop()

            # b) Find and add operons        
            t_operons = timing.timer('Step 4-5: Finding operon/genomic_context')
            operons = Operons(config, gc, out_label)
            operons.run()
            gc.update_syntenies(operons.get_operons())
            gc.create_and_write_operon_types_summary()
            gc.find_most_populated_operon_types()   
            t_operons.stop()

            # c) Get taxonomy information
            t_taxonomy = timing.timer('Step 6: Mapping taxonomy')
            taxonomy = Taxonomy(config, gc)
            taxonomy.run()
            gc.update_taxonomy(taxonomy.get_taxonomy())
            gc.write_taxonomy_to_json('taxonomy.json')     
            t_taxonomy.stop()
            
            # # TODO: For debugging
            # with open('gc.pkl', 'wb') as file:
            #     pickle.dump(gc, file)     

            # # TODO: For debugging        
            # with open('gc.pkl', 'rb') as file:
            #     gc = pickle.load(file)                      

            # d) Annotate TM   
            t_tm = timing.timer('Step 7: Finding ALL proteins with transmembrane segments')
            tm = TMsegments(config, gc, out_label)
            tm.run()
            gc.update_syntenies(tm.get_annotations())
            t_tm.stop()     

            # 5. Produce genomic context figures
            t_figures = timing.timer('Step 8-9: Producing figures')
            figures = Figures(config, gc, out_label, starting_directory)      
            figures.run()

            t_figures.stop()             

            # 6. Write output to summary file
            t_output = timing.timer('Step 10: Write output')
            gc.write_summary_table('{}_summary_table.tab'.format(out_label))

            gc.write_families_to_json('protein_families_summary.json')   

        else:
            console.print_skipped_step('GCsnap was asked to collect genomic context only. Will not proceed further.')
            t_output = timing.timer('Step 10: Write output')

        # 7. Wrap up
        gc.write_syntenies_to_json('all_syntenies.json')
        # log to both loggers (one part of console, one via method)
        CustomLogger.log_to_iteration('Successfully finished task {} with {} targets.'.format(
            out_label,len(targets_list))) 
        console.print_done('Task {} with {} targets'.format(out_label,len(targets_list)))
        t_output.stop()

        # # copy log file to working direcotry
        # shutil.copy(os.path.join(starting_directory,'gcsnap.log'), os.getcwd())

    parallel.close_cluster()
    t_all.stop()
    timing.to_csv('timing.csv')
    console.print_final()
    
if __name__ == '__main__':
    main()<|MERGE_RESOLUTION|>--- conflicted
+++ resolved
@@ -100,7 +100,6 @@
 
         #  2. Block 'Collect'
         t_collect = timing.timer('Step 1: Collecting the genomic contexts')
-<<<<<<< HEAD
         # a) Map sequences to UniProtKB-AC and NCBI EMBL-CDS
         t_mapping = timing.timer('Step 1a: Mapping')
         # Map all targets to UniProtKB-AC
@@ -112,29 +111,6 @@
         # TODO: For debugging
         with open('gc.pkl', 'wb') as file:
             pickle.dump(gc, file) 
-=======
-
-        # a) Map sequences to UniProtKB-AC and NCBI EMBL-CDS
-        t_mapping = timing.timer('Step 1a: Mapping')
-        # Map all targets to UniProtKB-AC
-        mappingA = SequenceMapping(config, targets_list, 'UniProtKB-AC')
-        mappingA.run()
-        # Map all to RefSeq
-        mappingB = SequenceMapping(config, mappingA.get_codes(), 'RefSeq')
-        mappingB.run()
-        # merge them to mappingA
-        mappingA.merge_mapping_dfs(mappingB.mapping_df, columns_to_merge=['RefSeq'])
-
-        # Map all targets to NCBI EMBL-CDS
-        mappingC = SequenceMapping(config, mappingA.get_codes(), 'EMBL-CDS')
-        mappingC.run()
-        # merge the two mapping results dataframes
-        mappingA.merge_mapping_dfs(mappingC.mapping_df)
-        # create targets and ncbi_columns and log not found targets
-        mappingA.finalize()
-        targets_and_ncbi_codes = mappingA.get_targets_and_ncbi_codes()  
-        t_mapping.stop()
->>>>>>> 6b4ed949
 
         # b). Find assembly accession, download and parse assemblies
         t_assemblies = timing.timer('Step 1b: Assemblies')
